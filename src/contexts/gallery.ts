--- conflicted
+++ resolved
@@ -25,10 +25,7 @@
 import { createConfigResource, getThumbnailComputedSize } from "~/utils/sizes";
 import { useSelection } from "./selection";
 import { joinUrlParts, replaceExtension, cacheNavigation } from "~/utils";
-<<<<<<< HEAD
 import { makeImage, ReactiveImage } from "~/components/reactive-utils";
-=======
->>>>>>> 7ae7c064
 
 export interface GalleryState {
   viewMode: "grid" | "list";
@@ -60,7 +57,6 @@
   thumbnail_img: ReactiveImage;
 };
 
-<<<<<<< HEAD
 const getImageInfo = (item: AnyItem, idx: number, pathParam?: string) => {
   if (item.type !== "image") return undefined;
 
@@ -100,8 +96,6 @@
   return imageInfo;
 };
 
-=======
->>>>>>> 7ae7c064
 export interface FolderInfo {
   name: string;
   path: string;
