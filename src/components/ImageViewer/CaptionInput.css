--- conflicted
+++ resolved
@@ -21,11 +21,8 @@
   border-radius: var(--half-spacing);
   color: var(--text-secondary);
   transition-property: background-color;
-<<<<<<< HEAD
   min-width: min-content;
-=======
   vertical-align: middle;
->>>>>>> 1fd16fc6
 }
 
 .tag-bubble:has(.remove-tag:hover) {
@@ -68,8 +65,7 @@
 }
 
 .new-tag-input .add-tag {
-<<<<<<< HEAD
-  border: none;
+  border-style: none;
 }
 
 .tag-bubble input {
@@ -90,7 +86,4 @@
 
 .tag-text {
   cursor: text;
-=======
-  border-style: none;
->>>>>>> 1fd16fc6
 }