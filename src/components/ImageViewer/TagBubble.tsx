--- conflicted
+++ resolved
@@ -1,10 +1,5 @@
-<<<<<<< HEAD
-import { Component, createSignal, onMount } from "solid-js";
-import { DismissIcon } from "~/icons";
-=======
-import { Component } from "solid-js";
+import { Component, createSignal } from "solid-js";
 import getIcon from "~/icons";
->>>>>>> 1fd16fc6
 
 // Create a simple focus directive
 const focus = (element: HTMLElement) => {
@@ -89,7 +84,6 @@
         "background-color": getTagColor(props.tag),
       }}
     >
-<<<<<<< HEAD
       {isEditing() ? (
         <input
           type="text"
@@ -119,9 +113,6 @@
           {props.tag}
         </span>
       )}
-=======
-      {props.tag}
->>>>>>> 1fd16fc6
       <button
         type="button"
         class="icon remove-tag"
