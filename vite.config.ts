--- conflicted
+++ resolved
@@ -25,8 +25,6 @@
       customCompression: (content) => brotliPromise(Buffer.from(content)),
       fileName: ".br",
     }),
-<<<<<<< HEAD
-=======
     {
       name: "configure-server",
       configureServer(server) {
@@ -54,7 +52,6 @@
         }
       },
     },
->>>>>>> 7ae7c064
   ],
   server: {
     proxy: {
