--- conflicted
+++ resolved
@@ -47,12 +47,9 @@
 THUMBNAIL_SIZE = (300, 300)
 PREVIEW_SIZE = (1024, 1024)
 data_source = CachedFileSystemDataSource(ROOT_DIR, THUMBNAIL_SIZE, PREVIEW_SIZE)
-<<<<<<< HEAD
-=======
 
 # Add this constant near the top of the file with other constants
 CAPTION_TYPE_ORDER = {".e621": 0, ".tags": 1, ".wd": 2, ".caption": 3}
->>>>>>> 7ae7c064
 
 
 @app.get("/api/browse")
